"""
SAC + HER Algorithm.
"""
from inspect import currentframe
import numpy as np
import tensorflow as tf
import tensorflow_probability as tfp
from tensorflow.keras import layers
import os
import datetime
import random
from collections import deque
import wandb
import sys

# add current directory to python module path
current_directory = os.path.dirname(os.path.realpath(__file__))
sys.path.append(current_directory)
sys.path.append(os.path.dirname(current_directory))

# Local imports
from common.FeatureNet import FeatureNetwork, AttentionFeatureNetwork
from common.buffer import HERBuffer
from common.utils import uniquify


###############
# ACTOR NETWORK
###############

class SACHERActor:
    '''
    goals and states have same size
    '''
    def __init__(self, state_size, action_size, upper_bound,
                 learning_rate, feature):
        self.state_size = state_size  # shape: (w, h, c)
        self.action_size = action_size  # shape: (n, )
        self.lr = learning_rate
        self.upper_bound = upper_bound
        self.goal_size = state_size
        
        # create NN models
        self.feature_model = feature
        self.model = self._build_net(trainable=True)    # returns mean action
        self.optimizer = tf.keras.optimizers.Adam(self.lr)

        # additional output
        logstd = tf.Variable(np.zeros(shape=self.action_size, dtype=np.float32))
        self.model.logstd = logstd
        self.model.trainable_variables.append(logstd)

    def _build_net(self, trainable=True):
        last_init = tf.random_uniform_initializer(minval=-0.03, maxval=0.03)
        state_input = tf.keras.layers.Input(shape=self.state_size)
        goal_input = tf.keras.layers.Input(shape=self.goal_size)

        if self.feature_model is None:
            f_state = tf.keras.layers.Dense(128, activation="relu", trainable=trainable)(state_input)
            f_goal = tf.keras.layers.Dense(128, activation="relu", trainable=trainable)(goal_input)
        else:
            f_state = self.feature_model(state_input)
            f_goal = self.feature_model(goal_input)

        f = tf.keras.layers.Concatenate()([f_state, f_goal])
        f = tf.keras.layers.Dense(128, activation='relu', trainable=trainable)(f)
        f = tf.keras.layers.Dense(64, activation="relu", trainable=trainable)(f)
        net_out = tf.keras.layers.Dense(self.action_size[0], activation='tanh',
                                        kernel_initializer=last_init, trainable=trainable)(f)
        net_out = net_out * self.upper_bound  # element-wise product
        model = tf.keras.Model(inputs=[state_input, goal_input], outputs=net_out, name='actor')
        model.summary()
        tf.keras.utils.plot_model(model, to_file='sac_her_actor_net.png',
                                  show_shapes=True, show_layer_names=True)
        return model

    def __call__(self, state, goal):
        # input: tensor
        # output: tensor
        mean = tf.squeeze(self.model([state, goal]))
        std = tf.squeeze(tf.exp(self.model.logstd))
        return mean, std 

    def policy(self, state, goal):
        # input: tensor
        # output: tensor
        mean = tf.squeeze(self.model([state, goal]))
        std = tf.squeeze(tf.exp(self.model.logstd))

        pi = tfp.distributions.Normal(mean, std)
        action_ = pi.sample()
        log_pi_ = pi.log_prob(action_)
        action = tf.clip_by_value(action_, -self.upper_bound, self.upper_bound)

        if tf.rank(action) < 1:     # scalar
            log_pi_a = log_pi_ - tf.math.log(1 - action ** 2 + 1e-16)
        elif 1 <= tf.rank(action) < 2:  # vector
            log_pi_a = tf.reduce_sum((log_pi_ - tf.math.log(1 - action ** 2 + 1e-16)), axis=0, keepdims=True)
        else:   # matrix
            log_pi_a = tf.reduce_sum((log_pi_ - tf.math.log(1 - action ** 2 + 1e-16)), axis=1, keepdims=True)

        return action, log_pi_a
    
    def train(self, states, alpha, critic1, critic2, goals):
        with tf.GradientTape() as tape:
            # obtain actions using the current policy
            actions, log_pi_a = self.policy(states, goals)
            
            # estimate q values 
            q1 = critic1(states, actions)
            q2 = critic2(states, actions)

            # Apply the clipped double Q trick
            # get the minimum of two Q values
            min_q = tf.minimum(q1, q2)

            # compute soft q target using entropy
            soft_q = min_q - alpha * log_pi_a
            actor_loss = -tf.reduce_mean(soft_q)

        # outside gradient tape block
        actor_wts = self.model.trainable_variables
        actor_grads = tape.gradient(actor_loss, actor_wts)
        self.optimizer.apply_gradients(zip(actor_grads, actor_wts))
        return actor_loss.numpy()

    def save_weights(self, filename):
        self.model.save_weights(filename)

    def load_weights(self, filename):
        self.model.load_weights(filename)


class SACHERCritic:
    """
    Approximates Q(s,a) function
    """
    def __init__(self, state_size, action_size, learning_rate,
                 gamma, feature_model):
        self.state_size = state_size    # shape: (w, h, c)
        self.action_size = action_size  # shape: (n, )
        self.lr = learning_rate
        self.gamma = gamma          # discount factor

        # create NN model
        self.feature = feature_model
        self.model = self._build_net()
        self.optimizer = tf.keras.optimizers.Adam(self.lr)

    def _build_net(self):
        state_input = layers.Input(shape=self.state_size)

        if self.feature is None:
            f = layers.Dense(128, activation='relu')(state_input)
        else:
            f = self.feature(state_input)

        state_out = layers.Dense(32, activation='relu')(f)
        state_out = layers.Dense(32, activation='relu')(state_out)

        # action as input
        action_input = layers.Input(shape=self.action_size)
        action_out = layers.Dense(32, activation='relu')(action_input)

        concat = layers.Concatenate()([state_out, action_out])
        out = layers.Dense(128, activation='relu')(concat)
        out = layers.Dense(64, activation='relu')(out)
        net_out = layers.Dense(1)(out)
        model = tf.keras.Model(inputs=[state_input, action_input], outputs=net_out)
        model.summary()
        tf.keras.utils.plot_model(model, to_file='sac_critic_net.png',
                                  show_shapes=True, show_layer_names=True)
        return model

    def __call__(self, state, action):
        # input: tensors
        q_value = tf.squeeze(self.model([state, action]))
        return q_value

    def train(self, states, actions, rewards, next_states, dones, actor,
              target_critic1, target_critic2, alpha, goals):
        with tf.GradientTape() as tape:
            # Get Q estimates using actions from replay buffer
            q_values = tf.squeeze(self.model([states, actions]))

            # Sample actions from the policy network for next states
            a_next, log_pi_a = actor.policy(next_states, goals)

            # Get Q value estimates from target Q networks
            q1_target = target_critic1(next_states, a_next)
            q2_target = target_critic2(next_states, a_next)

            # Apply the clipped double Q trick
            # Get the minimum Q value of the 2 target networks
            min_q_target = tf.minimum(q1_target, q2_target)

            # Add the entropy term to get soft Q target
            soft_q_target = min_q_target - alpha * log_pi_a

            y = tf.stop_gradient(rewards * self.gamma * (1 - dones) * soft_q_target)
            critic_loss = tf.math.reduce_mean(tf.square(y - q_values))
            critic_wts = self.model.trainable_variables
        # outside gradient tape
        critic_grad = tape.gradient(critic_loss, critic_wts)
        self.optimizer.apply_gradients(zip(critic_grad, critic_wts))
        return critic_loss.numpy()
    
    def train2(self, state_batch, action_batch, y):
        with tf.GradientTape() as tape:
            q_values = self.model([state_batch, action_batch])
            critic_loss = tf.math.reduce_mean(tf.square(y - q_values))
        # outside gradient tape
        critic_wts = self.model.trainable_variables
        critic_grad = tape.gradient(critic_loss, critic_wts)
        self.optimizer.apply_gradients(zip(critic_grad, critic_wts))
        return critic_loss.numpy()

    def save_weights(self, filename):
        self.model.save_weights(filename)

    def load_weights(self, filename):
        self.model.load_weights(filename)


class SACHERAgent:
    def __init__(self, env, success_value, epochs,
                 training_batch, batch_size, buffer_capacity, lr_a=0.0003, lr_c=0.0003,
                 gamma=0.99, tau=0.995, alpha=0.2, use_attention=False, 
                 filename=None, wb_log=False, chkpt=False, save_path='./'):
        self.env = env
        self.action_size = self.env.action_space.shape
        self.state_size = self.env.observation_space.shape
        self.upper_bound = np.squeeze(self.env.action_space.high)

        self.episodes = 0               # total episode count
        self.time_steps = 0             # total time steps
        self.success_value = success_value
        self.lr_a = lr_a
        self.lr_c = lr_c
        self.epochs = epochs
        self.training_batch = training_batch    # no. of time steps in each season
        self.batch_size = batch_size
        self.buffer_capacity = buffer_capacity
        self.target_entropy = -tf.constant(np.prod(self.action_size), dtype=tf.float32)
        self.gamma = gamma                  # discount factor
        self.tau = tau                      # polyak averaging factor
        self.use_attention = use_attention
        self.filename = filename
        self.WB_LOG = wb_log
        self.path = save_path
        self.chkpt = chkpt                  # store checkpoints

        if len(self.state_size) == 3:
            self.image_input = True     # image input
        elif len(self.state_size) == 1:
            self.image_input = False        # vector input
        else:
            raise ValueError("Input can be a vector or an image")

        # Select a suitable feature extractor
        if self.use_attention and self.image_input:   # attention + image input
            print('Currently Attention handles only image input')
            self.feature = AttentionFeatureNetwork(self.state_size, lr_a)
        elif self.use_attention is False and self.image_input is True:  # image input
            print('You have selected an image input')
            self.feature = FeatureNetwork(self.state_size, lr_a)
        else:       # non-image input
            print('You have selected a non-image input.')
            self.feature = None

        self.actor = SACHERActor(self.state_size, self.action_size, self.upper_bound,
                              self.lr_a, self.feature)

        # create two critics
        self.critic1 = SACHERCritic(self.state_size, self.action_size,
                                 self.lr_c, self.gamma, self.feature)
        self.critic2 = SACHERCritic(self.state_size, self.action_size,
                                 self.lr_c, self.gamma, self.feature)

        # create two target critics
        self.target_critic1 = SACHERCritic(self.state_size, self.action_size,
                                 self.lr_c, self.gamma, self.feature)
        self.target_critic2 = SACHERCritic(self.state_size, self.action_size,
                                 self.lr_c, self.gamma, self.feature)

        # create alpha as a trainable variable
        self.alpha = tf.Variable(alpha, dtype=tf.float32)
        self.alpha_optimizer = tf.keras.optimizers.Adam(lr_a)

        # Buffer for off-policy training
        self.buffer = HERBuffer(self.buffer_capacity, self.batch_size)

    def policy(self, state, goal):
        # input: numpy array
        # output: numpy array
        if state.ndim < len(self.state_size) + 1:      # single sample
            tf_state = tf.expand_dims(tf.convert_to_tensor(state, dtype=tf.float32), 0)
            tf_goal = tf.expand_dims(tf.convert_to_tensor(goal, dtype=tf.float32), 0)
        else:       # for a batch of samples
            tf_state = tf.convert_to_tensor(state, dtype=tf.float32)
            tf_goal = tf.convert_to_tensor(goal, dtype=tf.float32)

        action, log_pi = self.actor.policy(tf_state, tf_goal) # returns tensors
        return action.numpy(), log_pi.numpy()

    def update_alpha(self, states, goals):
        # input: tensor
        with tf.GradientTape() as tape:
            # sample actions from the policy for the current states
            _, log_pi_a = self.actor.policy(states, goals)
            alpha_loss = tf.reduce_mean(-self.alpha * (log_pi_a + self.target_entropy))
        # outside gradient tape block
        variables = [self.alpha]
        grads = tape.gradient(alpha_loss, variables)
        self.alpha_optimizer.apply_gradients(zip(grads, variables))
        return alpha_loss.numpy()

    def update_target_networks(self):
        target_wts1 = np.array(self.target_critic1.model.get_weights())
        wts1 = np.array(self.critic1.model.get_weights())
        target_wts2 = np.array(self.target_critic2.model.get_weights())
        wts2 = np.array(self.critic2.model.get_weights())

        target_wts1 = self.tau * target_wts1 + (1 - self.tau) * wts1
        target_wts2 = self.tau * target_wts2 + (1 - self.tau) * wts2

        self.target_critic1.model.set_weights(target_wts1)
        self.target_critic2.model.set_weights(target_wts2)

    def update_q_networks(self, states, actions, rewards, next_states, dones, goals):
        # input: tensors, output: numpy arrays

        # sample actions from current policy for next states
        pi_a, log_pi_a = self.actor.policy(next_states, goals)

        # get Q value estimates from target Q networks
        q1_target = self.target_critic1(next_states, pi_a)
        q2_target = self.critic2(next_states, pi_a)

        # apply the clipped double Q trick
        min_q_target = tf.minimum(q1_target, q2_target)

        # add the entropy term to get soft Q target
        soft_q_target = min_q_target  - self.alpha * log_pi_a  

        # target signal for critic network
        y = rewards + self.gamma * (1 - dones) * soft_q_target

        c1_loss = self.critic1.train2(states, actions, y)
        c2_loss = self.critic2.train2(states, actions, y)

        mean_c_loss = np.mean([c1_loss, c2_loss])
        return mean_c_loss 

    def train(self, CRIT_T2=True):
        critic_losses, actor_losses, alpha_losses = [], [], []
        for epoch in range(self.epochs):

            # increment global step counter
            self.time_steps += 1

            # sample a minibatch from the replay buffer
            states, actions, rewards, next_states, dones, goals = self.buffer.sample()

            # convert to tensors
            states = tf.convert_to_tensor(states, dtype=tf.float32)
            actions = tf.convert_to_tensor(actions, dtype=tf.float32)
            rewards = tf.convert_to_tensor(rewards, dtype=tf.float32)
            next_states = tf.convert_to_tensor(next_states, dtype=tf.float32)
            dones = tf.convert_to_tensor(np.array(dones, dtype=np.float32), dtype=tf.float32)
            goals = tf.convert_to_tensor(goals, dtype=tf.float32)

            # update Q (Critic) network weights
            if CRIT_T2 is not True:
                c1_loss = self.critic1.train(states, actions, rewards, next_states, dones,
                                            self.actor, self.target_critic1, self.target_critic2,
                                            self.alpha, goals)

                c2_loss = self.critic2.train(states, actions, rewards, next_states, dones,
                                            self.actor, self.target_critic1, self.target_critic2,
                                            self.alpha, goals)
                critic_loss = np.mean([c1_loss, c2_loss])
            else:
                critic_loss = self.update_q_networks(states, actions, rewards, next_states, dones, goals)

            # update actor
            actor_loss = self.actor.train(states, self.alpha, self.critic1, self.critic2, goals)

            # update alpha - entropy coefficient
            alpha_loss = self.update_alpha(states, goals)

            # update target network weights
            self.update_target_networks()

            critic_losses.append(critic_loss)
            actor_losses.append(actor_loss)
            alpha_losses.append(alpha_loss)
        # epoch loop ends here
        mean_critic_loss = np.mean(critic_loss)
        mean_actor_loss = np.mean(actor_losses)
        mean_alpha_loss = np.mean(alpha_losses)
        return  mean_actor_loss, mean_critic_loss, mean_alpha_loss

    def validate(self, env, max_eps=50):
        ep_reward_list = []
        for ep in range(max_eps):
            state = env.reset()
            state = np.asarray(state, dtype=np.float32) / 255.0

            t = 0
            ep_reward = 0
            while True:
                action, _ = self.policy(state)
                next_obsv, reward, done, _ = env.step(action)
                next_state = np.asarray(next_obsv, dtype=np.float32) / 255.0

                state = next_state
                ep_reward += reward
                t += 1
                if done:
                    ep_reward_list.append(ep_reward)
                    break
        # outside for loop
        mean_ep_reward = np.mean(ep_reward_list)
        return mean_ep_reward

    def run(self):

        if self.filename is not None: 
            self.filename = uniquify(self.path + self.filename)


        # initial state
        state = np.asarray(self.env.reset(), dtype=np.float32) / 255.0
        goal = np.asarray(self.env.reset(), dtype=np.float32) / 255.0

        start = datetime.datetime.now()
        val_scores = deque(maxlen=50)
        val_score = 0
        best_score = -np.inf
        ep_lens = []        # episodic length
        ep_scores = []      # All episodic scores
        s_scores = []       # season scores
        self.episodes = 0       # total episode count
        ep_actor_losses = []    # actor losses
        ep_critic_losses = []   # critic losses

        for s in range(self.seasons):
            temp_experience = []    # required for HER
            s_score = 0         # season score 
            ep_len = 0          # episode length
            ep_score = 0        # score for each episode
            ep_cnt = 0          # no. of episodes in each season
            done = False
            for t in range(self.training_batch):
                action, _ = self.policy(state, goal)
                next_state, reward, done, _ = self.env.step(action)
                next_state = np.asarray(next_state, dtype=np.float32) / 255.0

                # store in replay buffer for off-policy training
                self.buffer.record([state, action, reward, next_state, done, goal])

                # also store experience in temporary buffer
                temp_experience.append([state, action, reward, next_state, done, goal])

                state = next_state
                ep_score += reward
                ep_len += 1     # no. of time steps in each episode
                
                if done:
                    s_score += ep_score
                    ep_cnt += 1     # no. of episodes in each season
                    self.episodes += 1  # total episode count
                    ep_scores.append(ep_score)
                    ep_lens.append(ep_len) 

                    # HER: Final state strategy
                    hind_goal = temp_experience[-1][3]
                    self.add_her_experience(temp_experience, hind_goal)
                    temp_experience = [] # clear temporary buffer

                    # off-policy training after each episode
                    a_loss, c_loss, alpha_loss = self.train()

                    ep_actor_losses.append(a_loss)
                    ep_critic_losses.append(c_loss)

                    if self.WB_LOG:
                        wandb.log({'time_steps' : self.time_steps,
                            'Episodes' : self.episodes, 
                            'mean_ep_score': np.mean(ep_scores),
                            'ep_actor_loss' : a_loss,
                            'ep_critic_loss' : c_loss,
                            'ep_alpha_loss' : alpha_loss,
                            'mean_ep_len' : np.mean(ep_lens)})
                    
                    # prepare for next episode
                    state = np.asarray(self.env.reset(), dtype=np.float32) / 255.0
                    goal = np.asarray(self.env.reset(), dtype=np.float32) / 255.0
                    ep_len, ep_score = 0, 0
                    done = False
                # done block ends here
            # end of one season
            
            s_score = np.mean(ep_scores[-ep_cnt : ])
            s_scores.append(s_score)
            mean_ep_score = np.mean(ep_scores)
            mean_ep_len = np.mean(ep_lens)
            mean_s_score = np.mean(s_scores)
            mean_actor_loss = np.mean(ep_actor_losses[-ep_cnt:])
            mean_critic_loss = np.mean(ep_critic_losses[-ep_cnt:])

            if mean_s_score > best_score:
                best_model_path = self.path + 'best_model/'
                os.makedirs(best_model_path, exist_ok=True)
                self.save_model(best_model_path)
<<<<<<< HEAD
                print('Season: {}, Update best score: {}-->{}, Model saved!'.format(ep, best_score, mean_ep_score))
=======
                print('Season: {}, Update best score: {}-->{}, Model saved!'.format(s, best_score, mean_ep_score))
>>>>>>> f2910124
                best_score = mean_s_score

            val_score = self.validate(self.env)
            val_scores.append(val_score)
            mean_val_score = np.mean(val_scores)
            print('Season: {}, Validation Score: {}, Mean Validation Score: {}' \
                    .format(s, val_score, mean_val_score))


            if self.WB_LOG:
                wandb.log({'Season Score' : s_score, 
                            'Mean Season Score' : mean_s_score,
                            'Actor Loss' : mean_actor_loss,
                            'Critic Loss' : mean_critic_loss,
                            'Mean episode length' : mean_ep_len,
                            'val_score': val_score, 
                            'mean_val_score': mean_val_score,
                            'Season' : s})

            if self.chkpt:
                chkpt_path = self.path + 'chkpt/'
                os.makedirs(chkpt_path, exist_ok=True)
                self.save_model(chkpt_path)

            if self.filename is not None:
                with open(self.filename, 'a') as file:
                    file.write('{}\t{}\t{}\t{:.2f}\t{:.2f}\t{:.2f}\t{:.2f}\t{:.2f}\t{:.2f}\t{:.2f}\t{:.2f}\n'
                            .format(s, self.time_steps, self.episodes, mean_ep_len,
                                    s_score, mean_s_score, mean_actor_loss, mean_critic_loss, alpha_loss,
                                    val_score, mean_val_score))

            if self.success_value is not None:
                if best_score > self.success_value:
                    print('Problem is solved in {} episodes with score {}'.format(s, best_score))
                    print('Mean Episodic score: {}'.format(mean_s_score))
                    break

        # end of season-loop
        end = datetime.datetime.now()
        print('Time to Completion: {}'.format(end - start))
        self.env.close()
        print('Mean episodic score over {} episodes: {:.2f}'.format(self.episodes, np.mean(ep_scores)))

    def her_reward_func(self, state, goal, thr=0.3):
        good_done = np.linalg.norm(state - goal) <= thr
        reward = 1 if good_done else 0
        return good_done, reward

    def add_her_experience(self, ep_experience, hind_goal):
        for i in range(len(ep_experience)):
            if hind_goal is None:
                future = np.random.randint(i, len(ep_experience))
                goal_ = ep_experience[future][3]
            else:
                goal_ = hind_goal
            state_ = ep_experience[i][0]
            action_ = ep_experience[i][1]
            next_state_ = ep_experience[i][3]
            current_goal = ep_experience[i][5]
            done_, reward_ = self.her_reward_func(next_state_, goal_)
            # add new experience to the main buffer
            self.buffer.record([state_, action_, reward_, next_state_, done_, goal_])

    def save_model(self, save_path):
        actor_file = save_path + 'sac_actor_wts.h5'
        critic1_file = save_path + 'sac_c1_wts.h5'
        critic2_file = save_path + 'sac_c2_wts.h5'
        target_c1_file = save_path + 'sac_c1t_wts.h5'
        target_c2_file = save_path + 'sac_c2t_wts.h5'
        self.actor.save_weights(actor_file)
        self.critic1.save_weights(critic1_file)
        self.critic2.save_weights(critic2_file)
        self.target_critic1.save_weights(target_c1_file)
        self.target_critic2.save_weights(target_c2_file)

    def load_model(self, load_path):
        actor_file = load_path + 'sac_actor_wts.h5'
        critic1_file = load_path + 'sac_c1_wts.h5'
        critic2_file = load_path + 'sac_c2_wts.h5'
        target_c1_file = load_path + 'sac_c1t_wts.h5'
        target_c2_file = load_path + 'sac_c2t_wts.h5'
        self.actor.load_weights(actor_file)
        self.critic1.load_weights(critic1_file)
        self.critic2.load_weights(critic2_file)
        self.target_critic1.load_weights(target_c1_file)
        self.target_critic2.load_weights(target_c2_file)


#####################
class SACHERAgent2:
    # the environment variable is not a part of this class
    def __init__(self, state_size, action_size, action_upper_bound, epochs,
                  batch_size, buffer_capacity, lr_a=0.0003, lr_c=0.0003,
                 gamma=0.99, tau=0.995, alpha=0.2, use_attention=False):
        self.action_size = action_size
        self.state_size = state_size
        self.upper_bound = action_upper_bound
        self.lr_a = lr_a
        self.lr_c = lr_c
        self.epochs = epochs
        self.batch_size = batch_size
        self.buffer_capacity = buffer_capacity
        self.target_entropy = -tf.constant(np.prod(self.action_size), dtype=tf.float32)
        self.gamma = gamma                  # discount factor
        self.tau = tau                      # polyak averaging factor
        self.use_attention = use_attention
        self.goal_size = self.state_size
        self.thr = 0.3                      # threshold required for her_reward_function

        if len(self.state_size) == 3:
            self.image_input = True     # image input
        elif len(self.state_size) == 1:
            self.image_input = False        # vector input
        else:
            raise ValueError("Input can be a vector or an image")

        # Select a suitable feature extractor
        if self.use_attention and self.image_input:   # attention + image input
            print('Currently Attention handles only image input')
            self.feature = AttentionFeatureNetwork(self.state_size, self.lr_a)
        elif self.use_attention is False and self.image_input is True:  # image input
            print('You have selected an image input')
            self.feature = FeatureNetwork(self.state_size, self.lr_a)
        else:       # non-image input
            print('You have selected a non-image input.')
            self.feature = None

        # create actor for learning policy
        self.actor = SACHERActor(self.state_size, self.action_size, self.upper_bound,
                              self.lr_a, self.feature)

        # create two critics
        self.critic1 = SACHERCritic(self.state_size, self.action_size,
                                 self.lr_c, self.gamma, self.feature)
        self.critic2 = SACHERCritic(self.state_size, self.action_size,
                                 self.lr_c, self.gamma, self.feature)

        # create two target critics
        self.target_critic1 = SACHERCritic(self.state_size, self.action_size,
                                        self.lr_c, self.gamma, self.feature)
        self.target_critic2 = SACHERCritic(self.state_size, self.action_size,
                                        self.lr_c, self.gamma, self.feature)

        # create alpha as a trainable variable
        # This is the entropy coefficient required for soft target
        self.alpha = tf.Variable(alpha, dtype=tf.float32)
        self.alpha_optimizer = tf.keras.optimizers.Adam(self.lr_a)

        # Buffer for off-policy training
        self.buffer = HERBuffer(self.buffer_capacity, self.batch_size)

    def policy(self, state, goal):
        # input: numpy array
        # output: numpy array
        if state.ndim < len(self.state_size) + 1:      # single sample
            tf_state = tf.expand_dims(tf.convert_to_tensor(state, dtype=tf.float32), 0)
            tf_goal = tf.expand_dims(tf.convert_to_tensor(goal, dtype=tf.float32), 0)
        else:       # for a batch of samples
            tf_state = tf.convert_to_tensor(state, dtype=tf.float32)
            tf_goal = tf.convert_to_tensor(goal, dtype=tf.float32)

        action, log_pi = self.actor.policy(tf_state, tf_goal) # returns tensors
        return action.numpy(), log_pi.numpy()

    def update_alpha(self, states, goals):
        # input: tensor
        with tf.GradientTape() as tape:
            # sample actions from the policy for the current states
            _, log_pi_a = self.actor.policy(states, goals)
            alpha_loss = tf.reduce_mean(-self.alpha * (log_pi_a + self.target_entropy))
        # outside gradient tape block
        variables = [self.alpha]
        grads = tape.gradient(alpha_loss, variables)
        self.alpha_optimizer.apply_gradients(zip(grads, variables))
        return alpha_loss.numpy()

    def update_target_networks(self):
        target_wts1 = np.array(self.target_critic1.model.get_weights())
        wts1 = np.array(self.critic1.model.get_weights())
        target_wts2 = np.array(self.target_critic2.model.get_weights())
        wts2 = np.array(self.critic2.model.get_weights())

        target_wts1 = self.tau * target_wts1 + (1 - self.tau) * wts1
        target_wts2 = self.tau * target_wts2 + (1 - self.tau) * wts2

        self.target_critic1.model.set_weights(target_wts1)
        self.target_critic2.model.set_weights(target_wts2)

    def update_q_networks(self, states, actions, rewards, next_states, dones, goals):
        # input: tensors, output: numpy arrays

        # sample actions from current policy for next states
        pi_a, log_pi_a = self.actor.policy(next_states, goals)

        # get Q value estimates from target Q networks
        q1_target = self.target_critic1(next_states, pi_a)
        q2_target = self.critic2(next_states, pi_a)

        # apply the clipped double Q trick
        min_q_target = tf.minimum(q1_target, q2_target)

        # add the entropy term to get soft Q target
        soft_q_target = min_q_target  - self.alpha * log_pi_a  

        # target signal for critic network
        y = rewards + self.gamma * (1 - dones) * soft_q_target

        c1_loss = self.critic1.train2(states, actions, y)
        c2_loss = self.critic2.train2(states, actions, y)

        mean_c_loss = np.mean([c1_loss, c2_loss])
        return mean_c_loss 

    def train(self, CRIT_T2=True):
        critic_losses, actor_losses, alpha_losses = [], [], []
        for epoch in range(self.epochs):
            # sample a minibatch from the replay buffer
            states, actions, rewards, next_states, dones, goals = self.buffer.sample()

            # convert to tensors
            states = tf.convert_to_tensor(states, dtype=tf.float32)
            actions = tf.convert_to_tensor(actions, dtype=tf.float32)
            rewards = tf.convert_to_tensor(rewards, dtype=tf.float32)
            next_states = tf.convert_to_tensor(next_states, dtype=tf.float32)
            dones = tf.convert_to_tensor(np.array(dones, dtype=np.float32), dtype=tf.float32)
            goals = tf.convert_to_tensor(goals, dtype=tf.float32)

            # update Q (Critic) network weights
            if CRIT_T2 is not True:
                c1_loss = self.critic1.train(states, actions, rewards, next_states, dones,
                                            self.actor, self.target_critic1, self.target_critic2,
                                            self.alpha, goals)

                c2_loss = self.critic2.train(states, actions, rewards, next_states, dones,
                                            self.actor, self.target_critic1, self.target_critic2,
                                            self.alpha, goals)
                critic_loss = np.mean([c1_loss, c2_loss])
            else:
                critic_loss = self.update_q_networks(states, actions, rewards, next_states, dones, goals)

            # update actor
            actor_loss = self.actor.train(states, self.alpha, self.critic1, self.critic2, goals)

            # update alpha - entropy coefficient
            alpha_loss = self.update_alpha(states, goals)

            # update target network weights
            self.update_target_networks()

            critic_losses.append(critic_loss)
            actor_losses.append(actor_loss)
            alpha_losses.append(alpha_loss)
        # epoch loop ends here
        mean_critic_loss = np.mean(critic_loss)
        mean_actor_loss = np.mean(actor_losses)
        mean_alpha_loss = np.mean(alpha_losses)

        return  mean_actor_loss, mean_critic_loss, mean_alpha_loss

    def her_reward_func(self, state, goal, thr=0.3):
        good_done = np.linalg.norm(state - goal) <= thr
        reward = 1 if good_done else 0
        return good_done, reward

    def add_her_experience(self, ep_experience, hind_goal):
        for i in range(len(ep_experience)):
            if hind_goal is None:
                future = np.random.randint(i, len(ep_experience))
                goal_ = ep_experience[future][3]
            else:
                goal_ = hind_goal
            state_ = ep_experience[i][0]
            action_ = ep_experience[i][1]
            next_state_ = ep_experience[i][3]
            current_goal = ep_experience[i][5]
            done_, reward_ = self.her_reward_func(next_state_, goal_)
            # add new experience to the main buffer
            self.buffer.record([state_, action_, reward_, next_state_, done_, goal_])

    def save_model(self, save_path):
        actor_file = save_path + 'sac_actor_wts.h5'
        critic1_file = save_path + 'sac_c1_wts.h5'
        critic2_file = save_path + 'sac_c2_wts.h5'
        target_c1_file = save_path + 'sac_c1t_wts.h5'
        target_c2_file = save_path + 'sac_c2t_wts.h5'
        self.actor.save_weights(actor_file)
        self.critic1.save_weights(critic1_file)
        self.critic2.save_weights(critic2_file)
        self.target_critic1.save_weights(target_c1_file)
        self.target_critic2.save_weights(target_c2_file)

    def load_model(self, load_path):
        actor_file = load_path + 'sac_actor_wts.h5'
        critic1_file = load_path + 'sac_c1_wts.h5'
        critic2_file = load_path + 'sac_c2_wts.h5'
        target_c1_file = load_path + 'sac_c1t_wts.h5'
        target_c2_file = load_path + 'sac_c2t_wts.h5'
        self.actor.load_weights(actor_file)
        self.critic1.load_weights(critic1_file)
        self.critic2.load_weights(critic2_file)
        self.target_critic1.load_weights(target_c1_file)
        self.target_critic2.load_weights(target_c2_file)


<|MERGE_RESOLUTION|>--- conflicted
+++ resolved
@@ -514,11 +514,7 @@
                 best_model_path = self.path + 'best_model/'
                 os.makedirs(best_model_path, exist_ok=True)
                 self.save_model(best_model_path)
-<<<<<<< HEAD
-                print('Season: {}, Update best score: {}-->{}, Model saved!'.format(ep, best_score, mean_ep_score))
-=======
                 print('Season: {}, Update best score: {}-->{}, Model saved!'.format(s, best_score, mean_ep_score))
->>>>>>> f2910124
                 best_score = mean_s_score
 
             val_score = self.validate(self.env)
